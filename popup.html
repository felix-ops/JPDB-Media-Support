--- conflicted
+++ resolved
@@ -199,8 +199,6 @@
         background-size: 10px 5px;
         padding-right: 20px;
       }
-<<<<<<< HEAD
-=======
       /* Combobox styles */
       .combobox {
         position: relative;
@@ -269,7 +267,6 @@
       .combobox-options::-webkit-scrollbar-thumb:hover {
         background-color: #777777; /* Handle color on hover */
       }
->>>>>>> 9561c9ba
     </style>
   </head>
   <body>
@@ -304,13 +301,6 @@
           value="http://localhost:8765"
         />
       </div>
-<<<<<<< HEAD
-
-      <div class="form-group">
-        <label for="deckSelect">Select Deck</label>
-        <select id="deckSelect">
-          <option value="">-- Loading decks --</option>
-=======
 
       <div class="form-group">
         <label for="deckSelect">Select Deck</label>
@@ -372,39 +362,10 @@
         </div>
         <select id="imageFieldSelect" style="display: none">
           <option value="">-- Select image field --</option>
->>>>>>> 9561c9ba
         </select>
       </div>
 
       <div class="form-group">
-<<<<<<< HEAD
-        <label for="japaneseFieldSelect">Japanese Sentence Field</label>
-        <select id="japaneseFieldSelect">
-          <option value="">-- Select Japanese field --</option>
-        </select>
-      </div>
-      <div class="form-group">
-        <label for="englishFieldSelect">Translated Sentence Field</label>
-        <select id="englishFieldSelect">
-          <option value="">-- Select English field --</option>
-        </select>
-      </div>
-
-      <div class="form-group">
-        <label for="imageFieldSelect">Image Field</label>
-        <select id="imageFieldSelect">
-          <option value="">-- Select image field --</option>
-        </select>
-      </div>
-
-      <div class="form-group">
-        <label for="audioFieldSelect">Audio Field</label>
-        <select id="audioFieldSelect">
-          <option value="">-- Select audio field --</option>
-        </select>
-      </div>
-
-=======
         <label for="audioFieldSelect">Audio Field</label>
         <div class="combobox">
           <input
@@ -420,7 +381,6 @@
         </select>
       </div>
 
->>>>>>> 9561c9ba
       <!-- Auto Sync with Anki Switch -->
       <!-- <div class="form-group switch-container">
   <span class="switch-label">Auto Sync with Anki</span>
@@ -475,7 +435,15 @@
         </label>
       </div>
 
-<<<<<<< HEAD
+      <!-- Fetch Media Files Switch -->
+      <div class="form-group switch-container">
+        <span class="switch-label">Store Media Files on Browser</span>
+        <label class="switch">
+          <input type="checkbox" id="fetchMediaToBrowser" checked />
+          <span class="slider"></span>
+        </label>
+      </div>
+
       <div
         class="form-group"
         style="display: flex; flex-direction: column; margin-bottom: 15px"
@@ -502,54 +470,6 @@
         </div>
       </div>
 
-      <button id="deleteData">Clear Data</button>
-      <div class="button-group">
-        <button id="loadConfigButton">Import Config</button>
-        <button id="saveConfigButton">Export Config</button>
-      </div>
-      <input
-        type="file"
-        id="configFileInput"
-        accept="application/json"
-        style="display: none"
-      />
-
-=======
-      <!-- Fetch Media Files Switch -->
-      <div class="form-group switch-container">
-        <span class="switch-label">Store Media Files on Browser</span>
-        <label class="switch">
-          <input type="checkbox" id="fetchMediaToBrowser" checked />
-          <span class="slider"></span>
-        </label>
-      </div>
-
-      <div
-        class="form-group"
-        style="display: flex; flex-direction: column; margin-bottom: 15px"
-      >
-        <label
-          for="mediaBlockSize"
-          style="font-size: 14px; color: #cccccc; margin-bottom: 5px"
-          >Media Section Size</label
-        >
-        <div style="display: flex; align-items: center">
-          <input
-            type="range"
-            id="mediaBlockSize"
-            min="450"
-            max="650"
-            value="650"
-            style="flex-grow: 1; margin-right: 10px"
-          />
-          <span
-            id="mediaBlockSizeValue"
-            style="width: 50px; text-align: right; color: #bbbbbb"
-            >100%</span
-          >
-        </div>
-      </div>
-
       <div class="button-group">
         <button id="loadConfigButton">Import Config</button>
         <button id="saveConfigButton">Export Config</button>
@@ -561,7 +481,6 @@
         style="display: none"
       />
       <button id="deleteData">Delete All Cards</button>
->>>>>>> 9561c9ba
       <!-- GitHub Page Button (Button only, no inline JS) -->
       <button id="githubButton">Visit GitHub Page for More Info...</button>
     </div>
