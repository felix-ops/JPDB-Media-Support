--- conflicted
+++ resolved
@@ -7,11 +7,6 @@
   media: "cardId", // Heavy media blobs table
   vids: "vid",
   settings: "key",
-<<<<<<< HEAD
-  cards: "cardId",
-  vids: "vid",
-=======
->>>>>>> 9561c9ba
 });
 
 // --- Helper functions for settings ---
@@ -163,28 +158,10 @@
       if (jpdbApiKey) {
         document.getElementById("jpdbApiKey").value = jpdbApiKey;
       }
-<<<<<<< HEAD
-      if (selectedJapaneseField) {
-        document.getElementById("japaneseFieldSelect").value =
-          selectedJapaneseField;
-      }
-      if (selectedEnglishField) {
-        document.getElementById("englishFieldSelect").value =
-          selectedEnglishField;
-      }
-      if (selectedImageField) {
-        document.getElementById("imageFieldSelect").value = selectedImageField;
-      }
-      if (selectedAudioField) {
-        document.getElementById("audioFieldSelect").value = selectedAudioField;
-      }
-      document.getElementById("autoPlayAudio").checked = autoPlayAudio;
-=======
       // Note: Field values are loaded in loadCardsAndFields after options are populated.
       document.getElementById("autoPlayAudio").checked = autoPlayAudio;
       document.getElementById("fetchMediaToBrowser").checked =
         fetchMediaToBrowser;
->>>>>>> 9561c9ba
 
       // Load slider value for media block size.
       document.getElementById("mediaBlockSize").value = mediaBlockSize;
@@ -308,27 +285,6 @@
     const firstCard = window.fetchedCards[0];
     const fieldNames = Object.keys(firstCard.fields);
 
-<<<<<<< HEAD
-    // Populate dropdowns for Japanese and English fields.
-    populateFieldDropdown("japaneseFieldSelect", fieldNames);
-    getSetting("selectedJapaneseField", "").then((val) => {
-      if (val) document.getElementById("japaneseFieldSelect").value = val;
-    });
-    populateFieldDropdown("englishFieldSelect", fieldNames);
-    getSetting("selectedEnglishField", "").then((val) => {
-      if (val) document.getElementById("englishFieldSelect").value = val;
-    });
-
-    // Populate dropdowns for image and audio fields.
-    populateFieldDropdown("imageFieldSelect", fieldNames);
-    getSetting("selectedImageField", "").then((val) => {
-      if (val) document.getElementById("imageFieldSelect").value = val;
-    });
-    populateFieldDropdown("audioFieldSelect", fieldNames);
-    getSetting("selectedAudioField", "").then((val) => {
-      if (val) document.getElementById("audioFieldSelect").value = val;
-    });
-=======
     // Helper to populate, get setting, and update the value and UI
     const setField = (selectId, settingKey) => {
       populateFieldDropdown(selectId, fieldNames);
@@ -346,7 +302,6 @@
     setField("englishFieldSelect", "selectedEnglishField");
     setField("imageFieldSelect", "selectedImageField");
     setField("audioFieldSelect", "selectedAudioField");
->>>>>>> 9561c9ba
   } catch (error) {}
 }
 
@@ -427,8 +382,6 @@
   return chunks;
 }
 
-<<<<<<< HEAD
-=======
 function base64ToBlob(base64, contentType = "", sliceSize = 512) {
   const byteCharacters = atob(base64);
   const byteArrays = [];
@@ -454,7 +407,6 @@
   return "application/octet-stream";
 }
 
->>>>>>> 9561c9ba
 async function getVidsFromContext(contextTexts) {
   // contextTexts is an array of Japanese texts (max length: 100)
   const jpdbUrl = "https://jpdb.io/api/v1/parse";
@@ -556,11 +508,7 @@
   saveSetting("selectedAudioField", audioField);
 
   if (!japaneseField) {
-<<<<<<< HEAD
-    alert("Please select fields for Japanese, English, image, and audio.");
-=======
     alert("Please select a field for the Japanese sentence.");
->>>>>>> 9561c9ba
     return;
   }
   const token = document.getElementById("jpdbApiKey").value.trim();
@@ -571,15 +519,6 @@
 
   progressBar.style.display = "block";
   progressBar.value = 0;
-<<<<<<< HEAD
-  const totalCards = window.fetchedCards.length;
-
-  // Build an array of cleaned Japanese texts from each card.
-  const japaneseTexts = window.fetchedCards.map((card) => {
-    const rawJapaneseText = card.fields[japaneseField].value.trim();
-    return stripJapaneseHtml(rawJapaneseText);
-  });
-=======
   resultDiv.style.display = "block";
   resultDiv.innerText = "Scanning for updates...";
 
@@ -626,7 +565,6 @@
       shouldFetchMedia &&
       (newImageFile || newAudioFile) &&
       !mediaIdSet.has(ankiCard.cardId);
->>>>>>> 9561c9ba
 
     if (
       !storedCard ||
@@ -666,51 +604,6 @@
     return;
   }
 
-<<<<<<< HEAD
-  for (let i = 0; i < totalCards; i++) {
-    const card = window.fetchedCards[i];
-    const cardId = card.cardId;
-
-    // Retrieve raw HTML from the selected fields.
-    const rawJapaneseText = japaneseField
-      ? card.fields[japaneseField].value.trim()
-      : "";
-    const rawEnglishText = englishField
-      ? card.fields[englishField].value.trim()
-      : "";
-    const rawImageText = imageField ? card.fields[imageField].value.trim() : "";
-    const rawAudioText = audioField ? card.fields[audioField].value.trim() : "";
-
-    // Process texts using the provided functions.
-    const japaneseText = stripJapaneseHtml(rawJapaneseText);
-    const englishText = stripEnglishHtml(rawEnglishText);
-
-    const imageFilename = extractImageFilenameUsingDOMParser(rawImageText);
-    const audioFilename = extractAudioFilename(rawAudioText);
-
-    // Check for an existing record; compare using the new field names.
-    let newCardData = await db.cards.get(cardId);
-    if (
-      newCardData &&
-      newCardData.japaneseContext === japaneseText &&
-      newCardData.englishContext === englishText &&
-      newCardData.image === imageFilename &&
-      newCardData.audio === audioFilename &&
-      newCardData.deckName === deckName
-    ) {
-      // Existing record is up-to-date; no need to update.
-    } else {
-      // Use the pre-fetched vids for this card (or an empty array if none)
-      const cardVids = allVidsForCards[i] || [];
-      newCardData = {
-        cardId,
-        deckName: deckName,
-        japaneseContext: japaneseText,
-        englishContext: englishText,
-        image: imageFilename,
-        audio: audioFilename,
-        vids: cardVids,
-=======
   // ====================================================================
   // CONSOLIDATED PROCESSING PHASE
   // ====================================================================
@@ -757,7 +650,6 @@
       allFetchedMedia = {
         ...allFetchedMedia,
         ...(await retrieveMediaFilesInBatch(filenameChunks[i])),
->>>>>>> 9561c9ba
       };
       progressBar.value =
         40 + Math.round(((i + 1) / filenameChunks.length) * 60);
@@ -874,98 +766,6 @@
   fetchDecks();
   loadSettings();
   updateCardCount();
-<<<<<<< HEAD
-});
-document
-  .getElementById("deckSelect")
-  .addEventListener("change", loadCardsAndFields);
-document
-  .getElementById("fetchData")
-  .addEventListener("click", fetchAndStoreData);
-document.getElementById("jpdbApiKey").addEventListener("change", (e) => {
-  saveSetting("jpdbApiKey", e.target.value.trim());
-});
-
-document
-  .getElementById("saveConfigButton")
-  .addEventListener("click", async () => {
-    const settings = await db.settings.toArray();
-    const cards = await db.cards.toArray();
-    const vids = await db.vids.toArray();
-    const configData = { settings, cards, vids };
-    const json = JSON.stringify(configData, null, 2);
-
-    // Get the total card count from the database
-    const totalCardCount = await db.cards.count();
-
-    // Create the filename with the total card count
-    const filename = `JPDB_Media_Config_${totalCardCount}.json`;
-
-    const blob = new Blob([json], { type: "application/json" });
-    const url = URL.createObjectURL(blob);
-    const a = document.createElement("a");
-    a.href = url;
-    a.download = filename; // Use the dynamic filename here
-    document.body.appendChild(a);
-    a.click();
-    document.body.removeChild(a);
-    URL.revokeObjectURL(url);
-  });
-
-document.getElementById("loadConfigButton").addEventListener("click", () => {
-  document.getElementById("configFileInput").click();
-});
-document
-  .getElementById("configFileInput")
-  .addEventListener("change", async (event) => {
-    const file = event.target.files[0];
-    if (!file) return;
-    const reader = new FileReader();
-    reader.onload = async function (e) {
-      try {
-        const configData = JSON.parse(e.target.result);
-        await Promise.all([
-          db.settings.clear(),
-          db.cards.clear(),
-          db.vids.clear(),
-        ]);
-        if (configData.settings) await db.settings.bulkPut(configData.settings);
-        if (configData.cards) await db.cards.bulkPut(configData.cards);
-        if (configData.vids) await db.vids.bulkPut(configData.vids);
-        alert("Configuration loaded successfully!");
-      } catch (err) {
-        alert("Error parsing configuration file: " + err.message);
-      }
-    };
-    reader.readAsText(file);
-  });
-document.getElementById("autoPlayAudio").addEventListener("change", (e) => {
-  saveSetting("autoPlayAudio", e.target.checked);
-});
-document.getElementById("extensionEnabled").addEventListener("change", (e) => {
-  saveSetting("extensionEnabled", e.target.checked);
-});
-document
-  .getElementById("hideNativeSentence")
-  .addEventListener("change", (e) => {
-    saveSetting("hideNativeSentence", e.target.checked);
-  });
-document
-  .getElementById("mediaBlockSize")
-  .addEventListener("input", function (e) {
-    const size = e.target.value;
-    document.getElementById("mediaBlockSizeValue").innerText = size + "px";
-    saveSetting("mediaBlockSize", size);
-  });
-// document.getElementById("autoSync").addEventListener("change", (e) => {
-//   saveSetting("autoSync", e.target.checked);
-// });
-document
-  .getElementById("showEnglishSentence")
-  .addEventListener("change", (e) => {
-    saveSetting("showEnglishSentence", !e.target.checked);
-  });
-=======
 
   document
     .getElementById("deckSelect")
@@ -1064,7 +864,6 @@
     .addEventListener("change", (e) => {
       saveSetting("showEnglishSentence", !e.target.checked);
     });
->>>>>>> 9561c9ba
 
   const githubButton = document.getElementById("githubButton");
   if (githubButton) {
@@ -1073,32 +872,6 @@
     });
   }
 
-<<<<<<< HEAD
-document
-  .getElementById("deckSelect")
-  .addEventListener("change", async function () {
-    await loadCardsAndFields();
-  });
-
-document
-  .getElementById("deleteData")
-  .addEventListener("click", async function () {
-    if (
-      confirm(
-        "Clearing the Data from here is totally safe and will not affect the Anki decks in any way.  It will only remove the relation in the extension's database"
-      )
-    ) {
-      try {
-        await db.cards.clear();
-        await db.vids.clear();
-        updateCardCount(); // Refresh the card count display
-        alert("Cards data have been cleared.");
-      } catch (error) {
-        alert("An error occurred while deleting data.");
-      }
-    }
-  });
-=======
   document
     .getElementById("saveConfigButton")
     .addEventListener("click", async () => {
@@ -1188,5 +961,4 @@
         }
       }
     });
-});
->>>>>>> 9561c9ba
+});