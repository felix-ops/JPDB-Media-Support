# JPDB Media Support Extension

## Overview

This extension designed for **JPDB** users who want to enhance their learning experience by integrating custom images, audio, and sentences into the JPDB platform.
This extension enables users to fetch media from existing **Anki** decks and displays them during reviews. You can create custom Anki cards with Images and audio using tools like **[asbplayer](https://github.com/killergerbah/asbplayer)** or **[subs2srs](https://subs2srs.sourceforge.net/)**, then sync the media from those decks to use within JPDB using this extension.

## Review Page
 
![image](https://github.com/user-attachments/assets/59a3bb4b-3056-4379-9f46-974e79fefdab)

## Vocabulary Page

![image](https://github.com/user-attachments/assets/a4a3941d-55f0-4c46-9219-c22ec486c334)

## Demo

https://github.com/user-attachments/assets/015ffdb5-ca37-458b-8345-2e13f8a0863a

## Tip:

- If you find it really hassle to mine using asbplayer or subs2srs. There's a awesome collection of anime Anki decks created by "Jo-Mako", import those decks and use them with this extension.
  **[Anki Decks Collection for Anime](https://docs.google.com/spreadsheets/d/1ukDIWSkh_xvpppPbgs1nUR2kaEwFaWlsJgZUlb9LuTs/edit?gid=822742203#gid=822742203)**

## Features

- Seamless integration of **images, audio, and sentence media** from Anki into JPDB.
- Automatic filtering and categorizing of media **based on the vocabulary present in the sentence**.
- With this extension, media is automatically injected into **JPDB vocabulary and review pages**.
- **Auto-sync functionality** that automatically syncs with Anki when visiting JPDB pages (when enabled).

## ⌨️ Keyboard Shortcuts

The extension provides convenient keyboard shortcuts for quick navigation and interaction with your vocabulary cards. These shortcuts are only active when the JPDB media block is visible on the page.

| Shortcut          | Action          | Description                                    |
| ----------------- | --------------- | ---------------------------------------------- |
| `←` (Left Arrow)  | Previous Card   | Navigate to the previous vocabulary card       |
| `→` (Right Arrow) | Next Card       | Navigate to the next vocabulary card           |
| `F`               | Toggle Favorite | Mark/unmark the current card as a favorite     |
| `A`               | Play Audio      | Play the audio for the current vocabulary card |

## Requirements

To start using this extension, make sure you have the following:

- **JPDB API Key** Required for interacting with JPDB (Don't use the same API key shown in the Video, use the one available at the bottom of the JPDB settings page!).
- **Anki** (Installed on your computer).
- **Anki Connect Addon** (Installed in Anki).
- **Anki Deck** (Containing the media files you want to sync with JPDB).
- **Chrome Browser** (any browser which supports Chrome extensions).

## Webstore Installation

- Visit the following webstore link and add it to the browser **[JPDB Media Support](https://chromewebstore.google.com/detail/jpdb-media-support/pdhlakhlcgpogjkfaaidlnpogenbekif)**

## Manual Installation

- Download the code as a `.zip` file Directly or from Releases Page.
- Extract the zip file in a location of your choosing.
- Open up your browser and navigate to `chrome://extensions/`.
- Check the `Developer mode` switch at the top right of your window.
- Click the `Load unpacked` button at the top left.
- In the file picker dialog, navigate to the folder where you extracted earlier. You should see a file called manifest.json inside the folder.
- Click select/open/choose to exit the dialog and load the extension.

## Setup

### 1. Install Anki & Anki Connect

- Download and install **[Anki](https://apps.ankiweb.net/)**.
- Install the **[Anki Connect Addon](https://ankiweb.net/shared/info/2055492159)** from AnkiWeb.

### 2. Configure the Extension

- Enter your **JPDB API Key** (which is crucial for categorizing media base on JPDB's VID).
- Set the **Anki Connect URL** (default: `http://localhost:8765`).
- Choose the **Anki Deck** which contains the cards to fetch media from.
- In the **Japanese Sentence Field** choose the field which contains the japanese sentence and in the **Translated Sentence Field** choose the field which contains English / any other explanation sentence.
<<<<<<< HEAD
- Enable/disable **Auto Play Audio**, **Hide Native Sentence**, and **Auto Sync with Anki** as needed.
- Hit **Fetch Data From Anki** to manually sync all the data from the anki cards.
- Click **Export Config** to store your settings.

### Auto-Sync Feature

The extension now includes an auto-sync feature that automatically synchronizes with your Anki deck when you visit JPDB pages:

- Enable **Auto Sync with Anki** in the extension settings
- When you visit JPDB review or vocabulary pages, the extension will automatically check for updates in your Anki deck
- Auto-sync runs in the background and doesn't require the popup to be open
- A 30-second cooldown prevents excessive syncing
- Auto-sync only runs if all required settings are properly configured
=======
- Enable/disable **Auto Play Audio** and **Hide Native Sentence** as needed.
- Hit **Fetch Data with Anki** to sync all the data from the anki cards.
- Click **Export Config** to get backup for settings and cards.
>>>>>>> b312b421

## How It Works

1. The extension fetches vocabulary from the **JPDB page** the user is currently on.
2. It then checks **Anki** (via Anki Connect) to see if there are any media files associated with that vocabulary.
3. If media files exist, they are **automatically injected** into JPDB’s **Vocabulary** and **Review** pages.

## Troubleshooting

### 1. Media is not appearing on JPDB

- Ensure that **Anki is running** in the background.
- Check if **Anki Connect is installed** and responding at `http://localhost:8765`.
- Verify that the **deck and field names** in the extension match those in Anki.
- Make sure that the **each card's context field has some valid vocabulary**.

## Contribution

Feel free to contribute to this project by submitting issues or pull requests. If you have feature suggestions or bug reports, please open an issue on GitHub.

Happy learning with **JPDB Media Support**! 🎉<|MERGE_RESOLUTION|>--- conflicted
+++ resolved
@@ -6,7 +6,7 @@
 This extension enables users to fetch media from existing **Anki** decks and displays them during reviews. You can create custom Anki cards with Images and audio using tools like **[asbplayer](https://github.com/killergerbah/asbplayer)** or **[subs2srs](https://subs2srs.sourceforge.net/)**, then sync the media from those decks to use within JPDB using this extension.
 
 ## Review Page
- 
+
 ![image](https://github.com/user-attachments/assets/59a3bb4b-3056-4379-9f46-974e79fefdab)
 
 ## Vocabulary Page
@@ -77,25 +77,9 @@
 - Set the **Anki Connect URL** (default: `http://localhost:8765`).
 - Choose the **Anki Deck** which contains the cards to fetch media from.
 - In the **Japanese Sentence Field** choose the field which contains the japanese sentence and in the **Translated Sentence Field** choose the field which contains English / any other explanation sentence.
-<<<<<<< HEAD
-- Enable/disable **Auto Play Audio**, **Hide Native Sentence**, and **Auto Sync with Anki** as needed.
-- Hit **Fetch Data From Anki** to manually sync all the data from the anki cards.
-- Click **Export Config** to store your settings.
-
-### Auto-Sync Feature
-
-The extension now includes an auto-sync feature that automatically synchronizes with your Anki deck when you visit JPDB pages:
-
-- Enable **Auto Sync with Anki** in the extension settings
-- When you visit JPDB review or vocabulary pages, the extension will automatically check for updates in your Anki deck
-- Auto-sync runs in the background and doesn't require the popup to be open
-- A 30-second cooldown prevents excessive syncing
-- Auto-sync only runs if all required settings are properly configured
-=======
 - Enable/disable **Auto Play Audio** and **Hide Native Sentence** as needed.
 - Hit **Fetch Data with Anki** to sync all the data from the anki cards.
 - Click **Export Config** to get backup for settings and cards.
->>>>>>> b312b421
 
 ## How It Works
 
